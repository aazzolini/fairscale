# Python CircleCI 2.0 configuration file
#
# Check https://circleci.com/docs/2.0/language-python/ for more details
#
# Adopted from
# https://github.com/facebookresearch/detectron2/blob/main/.circleci/config.yml
#
# Pro tip: download circle ci cli to validate the config locally during development.
#
# To reset/clean the cache update the CACHE_VERSION variable in project settings
# in the fairscale project in CircleCI. The CACHE_VERSION follows the convention
# v$(FAIRSCALE_VERSION)-${CACHE_NUMBER}. E.g. v0.4.2-1. CACHE_NUMBER must start
# at 1 and increase in whole numbers. When changing the CACHE_VERSION manually
# always set the FAIRSCALE_VERSION value to the fairscale version being tested.
# To reset the cache when not updating the fairscale version, only update the
# CACHE_NUMBER value.

version: 2.1
orbs:
  codecov: codecov/codecov@1.0.2
# -------------------------------------------------------------------------------------
# Environments to run the jobs in
# -------------------------------------------------------------------------------------
cpu_py37: &cpu_py37
  docker:
    # python version 3.7.12
    - image: circleci/python:3.7
  resource_class: large

cpu_py38: &cpu_py38
  docker:
    # python version 3.8.12
    - image: circleci/python:3.8
  resource_class: large

cpu_py39: &cpu_py39
  docker:
    # python version 3.9.7
    - image: circleci/python:3.9
  resource_class: large

# Here is the list of GPU images:
# https://circleci.com/docs/2.0/configuration-reference/#available-linux-gpu-images
# We need to use multiple gpus for several jobs. The resource_class
# values are available here T101565170
# gpu.nvidia.small.multi = 2 gpus with 16 GB ram each
# gpu.nvidia.medium.multi = 4 gpus with 16 GB ram each

gpu_cu_11_2_small_multi: &gpu_cu_11_2_small_multi
  environment:
    CUDA_VERSION: "11.2"
    CUDA_HOME: /usr/local/cuda-11.2
  machine:
    image: ubuntu-2004-cuda-11.2:202103-01
  resource_class: gpu.nvidia.small.multi

gpu_cu_11_2_medium_multi: &gpu_cu_11_2_medium_multi
  environment:
    CUDA_VERSION: "11.2"
    CUDA_HOME: /usr/local/cuda-11.2
  machine:
    image: ubuntu-2004-cuda-11.2:202103-01
  resource_class: gpu.nvidia.medium.multi

# -------------------------------------------------------------------------------------
# Re-usable commands
# -------------------------------------------------------------------------------------
setup_venv: &setup_venv
  - run:
      name: Setup Virtual Env
      working_directory: ~/
      command: |
        python -m venv ~/venv
        echo ". ~/venv/bin/activate" >> $BASH_ENV
        . ~/venv/bin/activate
        python --version
        which python
        which pip
        pip install --upgrade pip

# most recent LTS version
install_dep_1_8_1: &install_dep_1_8_1
  - run:
      name: Install Dependencies with torch 1.8.1 (LTS)
      command: |
        # check if we have restored venv cache (/home/circleci/venv) correctly, if so, just skip
        if [ -f /home/circleci/venv/check_version.py ]; then python /home/circleci/venv/check_version.py torch eq 1.8 && exit 0; fi
        # start installing
        pip install --progress-bar off torch==1.8.1+cu102 torchvision==0.9.1+cu102 -f https://download.pytorch.org/whl/lts/1.8/torch_lts.html
        pip install --progress-bar off -r requirements-dev.txt
        pip install --progress-bar off -r requirements-benchmarks.txt
        python -c 'import torch; print("Torch version:", torch.__version__)'
        python -c 'import torch; assert torch.__version__.split(".")[:2] == ["1", "8"], "wrong torch version"'
        python -m torch.utils.collect_env
        wget -O /home/circleci/venv/check_version.py https://raw.githubusercontent.com/min-xu-ai/check_verion/main/check_version.py

# most recent stable version
install_dep_1_10_0: &install_dep_1_10_0
  - run:
      name: Install Dependencies with torch 1.10.0
      command: |
        # check if we have restored venv cache (/home/circleci/venv) correctly, if so, just skip
        if [ -f /home/circleci/venv/check_version.py ]; then python /home/circleci/venv/check_version.py torch eq 1.10 && exit 0; fi
        # start installing
        pip install --progress-bar off torch==1.10.0+cu111 torchvision==0.11.1+cu111 -f https://download.pytorch.org/whl/torch_stable.html
        pip install --progress-bar off -r requirements-dev.txt
        pip install --progress-bar off -r requirements-benchmarks.txt
        python -c 'import torch; print("Torch version:", torch.__version__)'
        python -c 'import torch; assert torch.__version__.split(".")[:2] == ["1", "10"], "wrong torch version"'
        python -m torch.utils.collect_env
        wget -O /home/circleci/venv/check_version.py https://raw.githubusercontent.com/min-xu-ai/check_verion/main/check_version.py

install_dep_pytorch_nightly: &install_dep_pytorch_nightly
  - run:
      name: Install Dependencies with a torch nightly preview build
      command: |
        # check if we have restored venv cache (/home/circleci/venv) correctly, if so, just skip
        if [ -f /home/circleci/venv/check_version.py ]; then python /home/circleci/venv/check_version.py torch eq 1.10 && exit 0; fi
        # start installing
        pip install --progress-bar off --pre torch==1.11.0.dev20211101+cu111 torchvision==0.12.0.dev20211101+cu111 -f https://download.pytorch.org/whl/nightly/cu111/torch_nightly.html
        pip install --progress-bar off -r requirements-dev.txt
        pip install --progress-bar off -r requirements-benchmarks.txt
        python -c 'import torch; print("Torch version:", torch.__version__)'
        python -c 'import torch; assert torch.__version__.split(".")[:2] == ["1", "11"], "wrong torch version"'
        python -m torch.utils.collect_env
        wget -O /home/circleci/venv/check_version.py https://raw.githubusercontent.com/min-xu-ai/check_verion/main/check_version.py

install_repo: &install_repo
  - run:
      name: Install Repository
      command: |
        pip install .
        # Test import.
        python -c 'import sys; sys.path = sys.path[1:]; import fairscale'

check_test_list: &check_test_list
  - run:
      name: Verify that unit test list files are correct
      command: |
        bash ./tests/ci_test_list_check.sh

upload_coverage: &upload_coverage
  - codecov/upload:
      file: 'coverage.xml'
      token: $CODECOV_TOKEN

run_offload_benchmark: &run_offload_benchmark
  - run:
      name: Run Offload Benchmark
      command: |
        python benchmarks/experimental/offload.py --checkpoint_activation

run_pipe_benchmark: &run_pipe_benchmark
  - run:
      name: Run Pipe Benchmark
      command: |
        python benchmarks/pipe.py

run_oss_benchmark: &run_oss_benchmark
  - run:
      name: Run OSS Benchmark
      command: |
        python benchmarks/oss.py --world_size 4 --epochs 2
        python benchmarks/oss.py --check_regression --world_size 4 --optim_type oss_sharded_ddp

run_oss_gloo: &run_oss_gloo
  - run:
      name: Run OSS with Gloo
      command: |
        python benchmarks/oss.py --gloo --optim_type oss_ddp --epochs 2
        python benchmarks/oss.py --gloo --optim_type oss_sharded_ddp --epochs 2

run_oss_amp: &run_oss_amp
   - run:
       name: Run OSS with Torch AMP
       command: |
         python benchmarks/oss.py --amp --epochs 3 --optim_type oss_sharded_ddp

run_oss_for_each: &run_oss_for_each
   - run:
       name: Run OSS with Torch AMP and ForEach optmizer
       command: |
         python benchmarks/oss.py --amp --epochs 3 --optim_type oss_sharded_ddp --multi_tensor_optim

<<<<<<< HEAD
run_fsdp_benchmark: &run_fsdp_benchmark
  - run:
      name: Run FSDP Benchmark
      command: |
        python benchmarks/fsdp.py --debug

=======
>>>>>>> ef194cd2
run_doc_build: &run_doc_build
   - run:
       name: Testing doc build
       command: |
         cd docs
         pip install --progress-bar off -r requirements.txt
         make help
         make singlehtml | tee make.out
         ! tail make.out | grep -q warning

# This is an alias to run all unit tests possible on a platform.
run_unittests: &run_unittests
   - run:
       name: Run all unit tests.
       # We run all and not stopping on failure on CPU since docker time is cheaper.
       command: |
         pytest --junitxml=test-results/junit.xml --verbose --timeout 60 --cov-report=xml --cov=./

commands:

   # This is a command (like a function) that run tests from a given test_list_file.
   # If test_list_file is not given, this results in an error.
   run_unittests_from_list:
     parameters:
       test_list_file:
         type: string
         default: "/dev/non_exist"  # Default to error out
     steps:
       - run:
           name: Run Unit Tests
           command: |
             if [ ! -f <<parameters.test_list_file>> ]; then exit 1; fi
             pytest --junitxml=test-results/junit.xml --verbose --timeout 70 --cov-report=xml --cov=./ `cat <<parameters.test_list_file>>`

   setup_pyenv:
     parameters:
       version:
         type: string
     steps:
       - run:
           name: Setup pyenv
           command: |
             git clone https://github.com/pyenv/pyenv-update.git $(pyenv root)/plugins/pyenv-update
             pyenv update
             pyenv install -f <<parameters.version>>
             pyenv global <<parameters.version>>

# -------------------------------------------------------------------------------------
# Jobs to run
# -------------------------------------------------------------------------------------

jobs:
  cpu_tests_py37:
    <<: *cpu_py37

    working_directory: ~/fairscale

    steps:
      - checkout
      - <<: *check_test_list
      - <<: *setup_venv

      # Cache the venv directory that contains dependencies
      - restore_cache:
          keys:
            - cache-key-cpu-py37-torch-1-10-0-{{.Environment.CACHE_VERSION }}-{{checksum "setup.py"}}-{{checksum "requirements-dev.txt"}}

      - <<: *install_dep_1_10_0

      - save_cache:
          paths:
            - ~/venv
          key: cache-key-cpu-py37-torch-1-10-0-{{.Environment.CACHE_VERSION }}-{{checksum "setup.py"}}-{{checksum "requirements-dev.txt"}}

      - <<: *install_repo
      - <<: *run_unittests
      - <<: *run_doc_build

      - store_test_results:
          path: test-results

  cpu_tests_py38:
    <<: *cpu_py38

    working_directory: ~/fairscale

    steps:
      - checkout
      - <<: *check_test_list
      - <<: *setup_venv

      # Cache the venv directory that contains dependencies
      - restore_cache:
          keys:
            - cache-key-cpu-py38-torch-1-10-0-{{.Environment.CACHE_VERSION }}-{{checksum "setup.py"}}-{{checksum "requirements-dev.txt"}}
      - <<: *install_dep_1_10_0

      - save_cache:
          paths:
            - ~/venv
          key: cache-key-cpu-py38-torch-1-10-0-{{.Environment.CACHE_VERSION }}-{{checksum "setup.py"}}-{{checksum "requirements-dev.txt"}}

      - <<: *install_repo
      - <<: *run_unittests
      - <<: *run_doc_build

      - store_test_results:
          path: test-results

  cpu_tests_py39:
    <<: *cpu_py39

    working_directory: ~/fairscale

    steps:
      - checkout
      - <<: *check_test_list
      - <<: *setup_venv

      # Cache the venv directory that contains dependencies
      - restore_cache:
          keys:
            - cache-key-cpu-py39-torch-1-10-0-{{.Environment.CACHE_VERSION }}-{{checksum "setup.py"}}-{{checksum "requirements-dev.txt"}}

      - <<: *install_dep_1_10_0

      - save_cache:
          paths:
            - ~/venv
          key: cache-key-cpu-py39-torch-1-10-0-{{.Environment.CACHE_VERSION }}-{{checksum "setup.py"}}-{{checksum "requirements-dev.txt"}}

      - <<: *install_repo
      - <<: *run_unittests
      - <<: *run_doc_build

      - store_test_results:
          path: test-results

  gpu_tests_1_8_1:
    parameters:
      test_list_file:
        type: string
        default: "/dev/non_exist"

    <<: *gpu_cu_11_2_small_multi

    working_directory: ~/fairscale

    steps:
      - checkout

      - run: nvidia-smi

      # Run this to make sure we use python3 from the system.
      - setup_pyenv:
          version: 3.9.7

      - <<: *setup_venv

      # Cache the venv directory that contains dependencies
      - restore_cache:
          keys:
            - cache-key-py-3-9-7-gpu-torch-1-8-1-cuda-11-2-{{.Environment.CACHE_VERSION }}-{{checksum "setup.py"}}-{{checksum "requirements-dev.txt"}}

      - <<: *install_dep_1_8_1

      - save_cache:
          paths:
            - ~/venv
          key: cache-key-py-3-9-7-gpu-torch-1-8-1-cuda-11-2-{{.Environment.CACHE_VERSION }}-{{checksum "setup.py"}}-{{checksum "requirements-dev.txt"}}

      - <<: *install_repo

      - run_unittests_from_list:
          test_list_file: <<parameters.test_list_file>>

      - store_test_results:
          path: test-results

      - <<: *upload_coverage

  gpu_tests_1_10_0:
    parameters:
      test_list_file:
        type: string
        default: "/dev/non_exist"

    <<: *gpu_cu_11_2_small_multi

    working_directory: ~/fairscale

    steps:
      - checkout

      - run: nvidia-smi

      # Run this to make sure we use python3 from the system.
      - setup_pyenv:
          version: 3.9.7

      - <<: *setup_venv

      # Cache the venv directory that contains dependencies
      - restore_cache:
          keys:
            - cache-key-py-3-9-7-gpu-torch-1-10-0-cuda-11-2-{{.Environment.CACHE_VERSION }}-{{checksum "setup.py"}}-{{checksum "requirements-dev.txt"}}

      - <<: *install_dep_1_10_0

      - save_cache:
          paths:
            - ~/venv
          key: cache-key-py-3-9-7-gpu-torch-1-10-0-cuda-11-2-{{.Environment.CACHE_VERSION }}-{{checksum "setup.py"}}-{{checksum "requirements-dev.txt"}}

      - <<: *install_repo

      - run_unittests_from_list:
          test_list_file: <<parameters.test_list_file>>

      - store_test_results:
          path: test-results

  gpu_tests_pytorch_nightly:
    parameters:
      test_list_file:
        type: string
        default: "/dev/non_exist"

    <<: *gpu_cu_11_2_medium_multi

    working_directory: ~/fairscale

    steps:
      - checkout

      - run: nvidia-smi

      # Run this to make sure we use python3 from the system.
      - setup_pyenv:
          version: 3.9.7

      - <<: *setup_venv

      # Cache the venv directory that contains dependencies
      - restore_cache:
          keys:
            - cache-key-py-3-9-7-gpu-pytorch-nightly-cuda-11-2-{{.Environment.CACHE_VERSION }}-{{checksum "setup.py"}}-{{checksum "requirements-dev.txt"}}

      - <<: *install_dep_pytorch_nightly

      - save_cache:
          paths:
            - ~/venv
          key: cache-key-py-3-9-7-gpu-pytorch-nightly-cuda-11-2-{{.Environment.CACHE_VERSION }}-{{checksum "setup.py"}}-{{checksum "requirements-dev.txt"}}

      - <<: *install_repo

      - run_unittests_from_list:
          test_list_file: <<parameters.test_list_file>>

      - store_test_results:
          path: test-results

  benchmarks_1:
    <<: *gpu_cu_11_2_small_multi

    working_directory: ~/fairscale

    steps:
      - checkout

      - run: nvidia-smi

      - setup_pyenv:
          version: 3.9.7

      - <<: *setup_venv

      # Cache the venv directory that contains dependencies
      - restore_cache:
          keys:
            - cache-key-py-3-9-7-benchmarks-torch-1-10-0-cuda-11-2-{{.Environment.CACHE_VERSION }}-{{checksum "setup.py"}}-{{checksum "requirements-dev.txt"}}

      # Cache the MNIST directory that contains benchmark data
      - restore_cache:
          keys:
            - cache-key-benchmark-MNIST-{{.Environment.CACHE_VERSION }}-{{checksum "benchmarks/datasets/mnist.py"}}

      - <<: *install_dep_1_10_0

      - save_cache:
          paths:
            - ~/venv
          key: cache-key-py-3-9-7-benchmarks-torch-1-10-0-cuda-11-2-{{.Environment.CACHE_VERSION }}-{{checksum "setup.py"}}-{{checksum "requirements-dev.txt"}}

      - <<: *install_repo

      - <<: *run_pipe_benchmark

      - <<: *run_offload_benchmark

      - <<: *run_oss_amp

      - <<: *run_oss_for_each

      - <<: *run_oss_gloo

      - <<: *run_fsdp_benchmark

      - save_cache:
          paths:
            - /tmp/MNIST
          key: cache-key-benchmark-MNIST-{{.Environment.CACHE_VERSION }}-{{checksum "benchmarks/datasets/mnist.py"}}

  benchmarks_2:
    <<: *gpu_cu_11_2_medium_multi

    working_directory: ~/fairscale

    steps:
      - checkout

      - run: nvidia-smi

      - setup_pyenv:
          version: 3.9.7

      - <<: *setup_venv

      # Cache the venv directory that contains dependencies
      - restore_cache:
          keys:
            - cache-key-py-3-9-7-benchmarks-torch-1-10-0-cuda-11-2-{{.Environment.CACHE_VERSION }}-{{checksum "setup.py"}}-{{checksum "requirements-dev.txt"}}


      # Cache the MNIST directory that contains benchmark data
      - restore_cache:
          keys:
            - cache-key-benchmark-MNIST-{{.Environment.CACHE_VERSION }}-{{checksum "benchmarks/datasets/mnist.py"}}

      - <<: *install_dep_1_10_0

      - save_cache:
          paths:
            - ~/venv
          key: cache-key-py-3-9-7-benchmarks-torch-1-10-0-cuda-11-2-{{.Environment.CACHE_VERSION }}-{{checksum "setup.py"}}-{{checksum "requirements-dev.txt"}}

      - <<: *install_repo

      - <<: *run_oss_benchmark

      - save_cache:
          paths:
            - /tmp/MNIST
          key: cache-key-benchmark-MNIST-{{.Environment.CACHE_VERSION}}-{{checksum "benchmarks/datasets/mnist.py"}}


workflows:
  version: 2
  build:
    jobs:
      - cpu_tests_py37
      - cpu_tests_py38
      - cpu_tests_py39
      - gpu_tests_1_8_1:
          test_list_file: tests/ci_test_list_1.txt
      - gpu_tests_1_10_0:
          test_list_file: tests/ci_test_list_1.txt
      - gpu_tests_pytorch_nightly:
          test_list_file: tests/ci_test_list_1.txt
      - gpu_tests_1_8_1:
          test_list_file: tests/ci_test_list_2.txt
      - gpu_tests_1_10_0:
          test_list_file: tests/ci_test_list_2.txt
      - gpu_tests_pytorch_nightly:
          test_list_file: tests/ci_test_list_2.txt
      - gpu_tests_1_8_1:
          test_list_file: tests/ci_test_list_3.txt
      - gpu_tests_1_10_0:
          test_list_file: tests/ci_test_list_3.txt
      - gpu_tests_pytorch_nightly:
          test_list_file: tests/ci_test_list_3.txt
      - benchmarks_1
      - benchmarks_2<|MERGE_RESOLUTION|>--- conflicted
+++ resolved
@@ -182,15 +182,6 @@
        command: |
          python benchmarks/oss.py --amp --epochs 3 --optim_type oss_sharded_ddp --multi_tensor_optim
 
-<<<<<<< HEAD
-run_fsdp_benchmark: &run_fsdp_benchmark
-  - run:
-      name: Run FSDP Benchmark
-      command: |
-        python benchmarks/fsdp.py --debug
-
-=======
->>>>>>> ef194cd2
 run_doc_build: &run_doc_build
    - run:
        name: Testing doc build
