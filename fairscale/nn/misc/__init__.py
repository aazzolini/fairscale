# Copyright (c) Facebook, Inc. and its affiliates. All rights reserved.
#
# This source code is licensed under the BSD license found in the
# LICENSE file in the root directory of this source tree.

<<<<<<< HEAD
from .flatten_params_wrapper import FlattenParamsWrapper
from .offload import OffloadModel
=======
from .checkpoint_activations import checkpoint_wrapper
from .flatten_params_wrapper import FlattenParamsWrapper
>>>>>>> 9ad7c123
<|MERGE_RESOLUTION|>--- conflicted
+++ resolved
@@ -3,10 +3,6 @@
 # This source code is licensed under the BSD license found in the
 # LICENSE file in the root directory of this source tree.
 
-<<<<<<< HEAD
-from .flatten_params_wrapper import FlattenParamsWrapper
-from .offload import OffloadModel
-=======
 from .checkpoint_activations import checkpoint_wrapper
 from .flatten_params_wrapper import FlattenParamsWrapper
->>>>>>> 9ad7c123
+from .offload import OffloadModel